# BenchExec is a framework for reliable benchmarking.
# This file is part of BenchExec.
#
# Copyright (C) 2007-2015  Dirk Beyer
# All rights reserved.
#
# Licensed under the Apache License, Version 2.0 (the "License");
# you may not use this file except in compliance with the License.
# You may obtain a copy of the License at
#
#     http://www.apache.org/licenses/LICENSE-2.0
#
# Unless required by applicable law or agreed to in writing, software
# distributed under the License is distributed on an "AS IS" BASIS,
# WITHOUT WARRANTIES OR CONDITIONS OF ANY KIND, either express or implied.
# See the License for the specific language governing permissions and
# limitations under the License.

# prepare for Python 3
from __future__ import absolute_import, division, print_function, unicode_literals

import bz2
import collections
import io
import os
import threading
import time
import sys
from xml.dom import minidom
from xml.etree import ElementTree as ET
import zipfile

import benchexec
from benchexec.model import MEMLIMIT, TIMELIMIT, SOFTTIMELIMIT, CORELIMIT
from benchexec import filewriter
from benchexec import intel_cpu_energy
from benchexec import result
from benchexec import util

RESULT_XML_PUBLIC_ID = '+//IDN sosy-lab.org//DTD BenchExec result 1.9//EN'
RESULT_XML_SYSTEM_ID = 'https://www.sosy-lab.org/benchexec/result-1.9.dtd'

# colors for column status in terminal
COLOR_GREEN   = "\033[32;1m{0}\033[m"
COLOR_RED     = "\033[31;1m{0}\033[m"
COLOR_ORANGE  = "\033[33;1m{0}\033[m"
COLOR_MAGENTA = "\033[35;1m{0}\033[m"
COLOR_DEFAULT = "{0}"
UNDERLINE     = "\033[4m{0}\033[0m"

COLOR_DIC = collections.defaultdict(lambda: COLOR_DEFAULT)
TERMINAL_TITLE=''

if sys.stdout.isatty():
    COLOR_DIC.update({
        result.CATEGORY_CORRECT: COLOR_GREEN,
        result.CATEGORY_WRONG:   COLOR_RED,
        result.CATEGORY_UNKNOWN: COLOR_ORANGE,
        result.CATEGORY_ERROR:   COLOR_MAGENTA,
        result.CATEGORY_MISSING: COLOR_DEFAULT,
        })
    _term = os.environ.get('TERM', '')
    if _term.startswith(('xterm', 'rxvt')):
        TERMINAL_TITLE = "\033]0;Task {0}\007"
    elif _term.startswith('screen'):
        TERMINAL_TITLE = "\033kTask {0}\033\\"

LEN_OF_STATUS = 22

# the number of digits after the decimal separator for text output of time columns with times
TIME_PRECISION = 2
_BYTE_FACTOR = 1000 # byte in kilobyte


class OutputHandler(object):
    """
    The class OutputHandler manages all outputs to the terminal and to files.
    """

    print_lock = threading.Lock()

    def __init__(self, benchmark, sysinfo, compress_results):
        """
        The constructor of OutputHandler collects information about the benchmark and the computer.
        """

        self.compress_results = compress_results
        self.all_created_files = set()
        self.benchmark = benchmark
        self.statistics = Statistics()

        version = self.benchmark.tool_version

        memlimit = None
        timelimit = None
        corelimit = None
        if MEMLIMIT in self.benchmark.rlimits:
            memlimit = self.benchmark.rlimits[MEMLIMIT]
        if SOFTTIMELIMIT in self.benchmark.rlimits:
            timelimit = str(self.benchmark.rlimits[SOFTTIMELIMIT]) + "s"
        elif TIMELIMIT in self.benchmark.rlimits:
            timelimit = str(self.benchmark.rlimits[TIMELIMIT]) + "s"
        if CORELIMIT in self.benchmark.rlimits:
            corelimit = str(self.benchmark.rlimits[CORELIMIT])

        # create folder for file-specific log-files.
        os.makedirs(benchmark.log_folder, exist_ok=True)

        self.store_header_in_xml(version, memlimit, timelimit, corelimit)
        self.write_header_to_log(sysinfo)

        if sysinfo:
            # store systemInfo in XML
            self.store_system_info(sysinfo.os, sysinfo.cpu_model,
                                 sysinfo.cpu_number_of_cores, sysinfo.cpu_max_frequency,
                                 sysinfo.memory, sysinfo.hostname,
                                 environment=sysinfo.environment,
                                 cpu_turboboost=sysinfo.cpu_turboboost)
        self.xml_file_names = []

        if compress_results:
            self.log_zip = zipfile.ZipFile(benchmark.log_zip, mode="w",
                                           compression=zipfile.ZIP_DEFLATED)
            self.all_created_files.add(benchmark.log_zip)


    def store_system_info(self, opSystem, cpu_model, cpu_number_of_cores, cpu_max_frequency, memory, hostname,
                          runSet=None, environment={},
                          cpu_turboboost=None):
        for systemInfo in self.xml_header.findall("systeminfo"):
                    if systemInfo.attrib["hostname"] == hostname:
                        return

        osElem = ET.Element("os", {"name":opSystem})
        cpuElem = ET.Element("cpu", {"model":cpu_model, "cores":cpu_number_of_cores, "frequency":str(cpu_max_frequency)})
        if cpu_turboboost is not None:
            cpuElem.set("turboboostActive", str(cpu_turboboost).lower())
        ramElem = ET.Element("ram", {"size":str(memory)})
        systemInfo = ET.Element("systeminfo", {"hostname":hostname})
        systemInfo.append(osElem)
        systemInfo.append(cpuElem)
        systemInfo.append(ramElem)
        env = ET.SubElement(systemInfo, "environment")
        for var, value in sorted(environment.items()):
            ET.SubElement(env, "var", name=var).text = value

        self.xml_header.append(systemInfo)
        if runSet:
            # insert before <run> tags to conform with DTD
            i = None
            for i, elem in enumerate(runSet.xml):
                if elem.tag == "run":
                    break
            if i is None:
                runSet.xml.append(systemInfo)
            else:
                runSet.xml.insert(i, systemInfo)

    def set_error(self, msg, runSet=None):
        """
        Mark the benchmark as erroneous, e.g., because the benchmarking tool crashed.
        The message is intended as explanation for the user.
        """
        self.xml_header.set('error', msg if msg else 'unknown error')
        if runSet:
            runSet.xml.set('error', msg if msg else 'unknown error')


    def store_header_in_xml(self, version, memlimit, timelimit, corelimit):

        # store benchmarkInfo in XML
        self.xml_header = ET.Element("result",
                    {"benchmarkname": self.benchmark.name,
                     "date":  time.strftime("%Y-%m-%d %H:%M:%S %Z", self.benchmark.start_time),
                     "tool": self.benchmark.tool_name, "version": version,
                     "toolmodule": self.benchmark.tool_module,
                     "generator": "BenchExec " + benchexec.__version__
                     })

        if memlimit is not None:
            self.xml_header.set(MEMLIMIT, str(memlimit))
        if timelimit is not None:
            self.xml_header.set(TIMELIMIT, timelimit)
        if corelimit is not None:
            self.xml_header.set(CORELIMIT, corelimit)

        # store columnTitles in XML, this are the default columns, that are shown in a default html-table from table-generator
        columntitlesElem = ET.Element("columns")
        columntitlesElem.append(ET.Element("column", {"title": "status"}))
        columntitlesElem.append(ET.Element("column", {"title": "cputime"}))
        columntitlesElem.append(ET.Element("column", {"title": "walltime"}))
        for column in self.benchmark.columns:
            columnElem = ET.Element("column", {"title": column.title})
            columntitlesElem.append(columnElem)
        self.xml_header.append(columntitlesElem)

        # Build dummy entries for output, later replaced by the results,
        # The dummy XML elements are shared over all runs.
        self.xml_dummy_elements = [ET.Element("column", {"title": "status", "value": ""}),
                      ET.Element("column", {"title": "cputime", "value": ""}),
                      ET.Element("column", {"title": "walltime", "value": ""})]
        for column in self.benchmark.columns:
            self.xml_dummy_elements.append(ET.Element("column",
                        {"title": column.title, "value": ""}))


    def write_header_to_log(self, sysinfo):
        """
        This method writes information about benchmark and system into txt_file.
        """
        runSetName = None
        run_sets = [runSet for runSet in self.benchmark.run_sets if runSet.should_be_executed()]
        if len(run_sets) == 1:
            # in case there is only a single run set to to execute, we can use its name
            runSetName = run_sets[0].name

        columnWidth = 25
        simpleLine = "-" * (60) + "\n\n"

        def format_line(key, value):
            if value is None:
                return ""
            return (key +":").ljust(columnWidth) + str(value).strip() + "\n"

        def format_byte(key, value):
            if value is None:
                return ""
            return format_line(key, str(value/_BYTE_FACTOR/_BYTE_FACTOR) + " MB")

        def format_time(key, value):
            if value is None:
                return ""
            return format_line(key, str(value) + " s")

        header = ("   BENCHMARK INFORMATION\n"
            + format_line("benchmark definition", self.benchmark.benchmark_file)
            + format_line("name", self.benchmark.name)
            + format_line("run sets", ", ".join(run_set.name for run_set in run_sets))
            + format_line("date", time.strftime("%a, %Y-%m-%d %H:%M:%S %Z", self.benchmark.start_time))
            + format_line("tool", self.benchmark.tool_name + " " + self.benchmark.tool_version)
            + format_line("tool executable", self.benchmark.executable)
            + format_line("options", " ".join(map(util.escape_string_shell, self.benchmark.options)))
            + format_line("property file", self.benchmark.propertyfile)
            )
        if self.benchmark.num_of_threads > 1:
            header += format_line("parallel runs", self.benchmark.num_of_threads)

        header += ("resource limits:\n"
            + format_byte("- memory", self.benchmark.rlimits.get(MEMLIMIT))
            + format_time("- time", self.benchmark.rlimits.get(SOFTTIMELIMIT) or self.benchmark.rlimits.get(TIMELIMIT))
            + format_line("- cpu cores", self.benchmark.rlimits.get(CORELIMIT))
            )

        header += ("hardware requirements:\n"
            + format_line("- cpu model", self.benchmark.requirements.cpu_model)
            + format_line("- cpu cores", self.benchmark.requirements.cpu_cores)
            + format_byte("- memory", self.benchmark.requirements.memory)
            + simpleLine)

        if sysinfo:
            header += ("   SYSTEM INFORMATION\n"\
                + format_line("host", sysinfo.hostname)
                + format_line("os", sysinfo.os)
                + format_line("cpu", sysinfo.cpu_model)
                + format_line("- cores", sysinfo.cpu_number_of_cores)
                + format_line("- max frequency", str(sysinfo.cpu_max_frequency/1000/1000) + " MHz")
                + format_line("- turbo boost enabled", sysinfo.cpu_turboboost)
                + format_byte("ram", sysinfo.memory)
                + simpleLine)

        self.description = header

        # write to file
        txt_file_name = self.get_filename(runSetName, "txt")
        self.txt_file = filewriter.FileWriter(txt_file_name, self.description)
        self.all_created_files.add(txt_file_name)

    def output_before_run_set(self, runSet):
        """
        The method output_before_run_set() calculates the length of the
        first column for the output in terminal and stores information
        about the runSet in XML.
        @param runSet: current run set
        """
        xml_file_name = self.get_filename(runSet.name, "xml")

        identifier_names = [run.identifier for run in runSet.runs]

        # common prefix of file names
        runSet.common_prefix = util.common_base_dir(identifier_names)
        if runSet.common_prefix:
            runSet.common_prefix += os.path.sep

        # length of the first column in terminal
        runSet.max_length_of_filename = max(len(file) for file in identifier_names) if identifier_names else 20
        runSet.max_length_of_filename = max(20, runSet.max_length_of_filename - len(runSet.common_prefix))

        # write run set name to terminal
        numberOfFiles = len(runSet.runs)
        numberOfFilesStr = ("     (1 file)" if numberOfFiles == 1
                        else "     ({0} files)".format(numberOfFiles))
        util.printOut("\nexecuting run set"
            + (" '" + runSet.name + "'" if runSet.name else "")
            + numberOfFilesStr
            + TERMINAL_TITLE.format(runSet.full_name))

        # write information about the run set into txt_file
        self.writeRunSetInfoToLog(runSet)

        # prepare information for text output
        for run in runSet.runs:
            run.resultline = self.format_sourcefile_name(run.identifier, runSet)

            if run.sourcefiles:
                adjusted_identifier = util.relative_path(run.identifier, xml_file_name)
            else:
                # If no source files exist the task doesn't point to any file that could be downloaded.
                # In this case, the name doesn't have to be adjusted because it's no path.
                adjusted_identifier = run.identifier

        # prepare XML structure for each run and runSet
            run_attributes = {'name': adjusted_identifier}
            if run.sourcefiles:
                adjusted_sourcefiles = [util.relative_path(s, xml_file_name) for s in run.sourcefiles]
                run_attributes['files'] = '[' + ', '.join(adjusted_sourcefiles) + ']'
            run.xml = ET.Element("run", run_attributes)
            if run.specific_options:
                run.xml.set("options", " ".join(run.specific_options))
            if run.properties:
                run.xml.set("properties", " ".join(sorted(run.properties)))
            run.xml.extend(self.xml_dummy_elements)

        block_name = runSet.blocks[0].name if len(runSet.blocks) == 1 else None
        runSet.xml = self.runs_to_xml(runSet, runSet.runs, block_name)

        # write (empty) results to txt_file and XML
        self.txt_file.append(self.run_set_to_text(runSet), False)
        runSet.xml_file_name = xml_file_name
        self._write_rough_result_xml_to_file(runSet.xml, runSet.xml_file_name)
        runSet.xml_file_last_modified_time = util.read_monotonic_time()
        self.all_created_files.add(runSet.xml_file_name)
        self.xml_file_names.append(runSet.xml_file_name)


    def output_for_skipping_run_set(self, runSet, reason=None):
        '''
        This function writes a simple message to terminal and logfile,
        when a run set is skipped.
        There is no message about skipping a run set in the xml-file.
        '''

        # print to terminal
        util.printOut("\nSkipping run set" +
               (" '" + runSet.name + "'" if runSet.name else "") +
               (" " + reason if reason else "")
              )

        # write into txt_file
        runSetInfo = "\n\n"
        if runSet.name:
            runSetInfo += runSet.name + "\n"
        runSetInfo += "Run set {0} of {1}: skipped {2}\n".format(
                runSet.index, len(self.benchmark.run_sets), reason or "")
        self.txt_file.append(runSetInfo)


    def writeRunSetInfoToLog(self, runSet):
        """
        This method writes the information about a run set into the txt_file.
        """

        runSetInfo = "\n\n"
        if runSet.name:
            runSetInfo += runSet.name + "\n"
        runSetInfo += "Run set {0} of {1} with options '{2}' and propertyfile '{3}'\n\n".format(
                runSet.index, len(self.benchmark.run_sets),
                " ".join(runSet.options),
                runSet.propertyfile)

        titleLine = self.create_output_line(runSet, "inputfile", "status", "cpu time",
                            "wall time", "host", self.benchmark.columns, True)

        runSet.simpleLine = "-" * (len(titleLine))

        runSetInfo += titleLine + "\n" + runSet.simpleLine + "\n"

        # write into txt_file
        self.txt_file.append(runSetInfo)


    def output_before_run(self, run):
        """
        The method output_before_run() prints the name of a file to terminal.
        It returns the name of the logfile.
        @param run: a Run object
        """
        # output in terminal
        runSet = run.runSet
        try:
            OutputHandler.print_lock.acquire()

            try:
                runSet.started_runs += 1
            except AttributeError:
                runSet.started_runs = 1

            timeStr = time.strftime("%H:%M:%S", time.localtime()) + "   "
            progressIndicator = " ({0}/{1})".format(runSet.started_runs, len(runSet.runs))
            terminalTitle = TERMINAL_TITLE.format(runSet.full_name + progressIndicator)
            if self.benchmark.num_of_threads == 1:
                util.printOut(terminalTitle + timeStr + self.format_sourcefile_name(run.identifier, runSet), '')
            else:
                util.printOut(terminalTitle + timeStr + "starting   " + self.format_sourcefile_name(run.identifier, runSet))
        finally:
            OutputHandler.print_lock.release()


    def output_after_run(self, run):
        """
        The method output_after_run() prints filename, result, time and status
        of a run to terminal and stores all data in XML
        """

        # format times, type is changed from float to string!
        cputime_str = util.format_number(run.cputime, TIME_PRECISION)
        walltime_str = util.format_number(run.walltime, TIME_PRECISION)

        # format numbers, number_of_digits is optional, so it can be None
        for column in run.columns:
            if column.number_of_digits is not None:

                # if the number ends with "s" or another letter, remove it
                if (not column.value.isdigit()) and column.value[-2:-1].isdigit():
                    column.value = column.value[:-1]

                try:
                    floatValue = float(column.value)
                    column.value = util.format_number(floatValue, column.number_of_digits)
                except ValueError: # if value is no float, don't format it
                    pass

        # store information in run
        run.resultline = self.create_output_line(run.runSet, run.identifier, run.status,
                cputime_str, walltime_str, run.values.get('host'),
                run.columns)
        self.add_values_to_run_xml(run)

        # output in terminal/console
        statusStr = COLOR_DIC[run.category].format(run.status.ljust(LEN_OF_STATUS))

        try:
            OutputHandler.print_lock.acquire()

            valueStr = statusStr + cputime_str.rjust(8) + walltime_str.rjust(8)
            if self.benchmark.num_of_threads == 1:
                util.printOut(valueStr)
            else:
                timeStr = time.strftime("%H:%M:%S", time.localtime()) + " "*14
                util.printOut(timeStr + self.format_sourcefile_name(run.identifier, run.runSet) + valueStr)

            # write result in txt_file and XML
            self.txt_file.append(self.run_set_to_text(run.runSet), False)
            self.statistics.add_result(run)

            # we don't want to write this file to often, it can slow down the whole script,
            # so we wait at least 10 seconds between two write-actions
            currentTime = util.read_monotonic_time()
            if currentTime - run.runSet.xml_file_last_modified_time > 60:
                self._write_rough_result_xml_to_file(run.runSet.xml, run.runSet.xml_file_name)
                run.runSet.xml_file_last_modified_time = util.read_monotonic_time()

        finally:
            OutputHandler.print_lock.release()

        if self.compress_results:
            self.log_zip.write(run.log_file, os.path.relpath(run.log_file, os.path.join(self.benchmark.log_folder, os.pardir))) 
            os.remove(run.log_file)
        else:
            self.all_created_files.add(run.log_file)

<<<<<<< HEAD
=======
        if os.path.isdir(run.result_files_folder):
            self.all_created_files.add(run.result_files_folder)


>>>>>>> 542e7d1f
    def output_after_run_set(self, runSet, cputime=None, walltime=None, energy={}):
        """
        The method output_after_run_set() stores the times of a run set in XML.
        @params cputime, walltime: accumulated times of the run set
        """

        self.add_values_to_run_set_xml(runSet, cputime, walltime, energy)

        # write results to files
        self._write_pretty_result_xml_to_file(runSet.xml, runSet.xml_file_name)

        if len(runSet.blocks) > 1:
            for block in runSet.blocks:
                blockFileName = self.get_filename(runSet.name, block.name + ".xml")
                self._write_pretty_result_xml_to_file(
                    self.runs_to_xml(runSet, block.runs, block.name),
                    blockFileName)

        self.txt_file.append(self.run_set_to_text(runSet, True, cputime, walltime, energy))


    def run_set_to_text(self, runSet, finished=False, cputime=0, walltime=0, energy={}):
        lines = []

        # store values of each run
        for run in runSet.runs:
            lines.append(run.resultline)

        lines.append(runSet.simpleLine)

        # write endline into txt_file
        if finished:
            endline = ("Run set {0}".format(runSet.index))

            # format time, type is changed from float to string!
            cputime_str  = "None" if cputime  is None else util.format_number(cputime, TIME_PRECISION)
            walltime_str = "None" if walltime is None else util.format_number(walltime, TIME_PRECISION)
            lines.append(self.create_output_line(runSet, endline, "done", cputime_str,
                             walltime_str, "-", []))

        return "\n".join(lines) + "\n"

    def runs_to_xml(self, runSet, runs, blockname=None):
        """
        This function creates the XML structure for a list of runs
        """
        # copy benchmarkinfo, limits, columntitles, systeminfo from xml_header
        runsElem = util.copy_of_xml_element(self.xml_header)
        runsElem.set("options", " ".join(runSet.options))
        if blockname is not None:
            runsElem.set("block", blockname)
            runsElem.set("name", ((runSet.real_name + ".") if runSet.real_name else "") + blockname)
        elif runSet.real_name:
            runsElem.set("name", runSet.real_name)

        # collect XMLelements from all runs
        for run in runs:
            runsElem.append(run.xml)

        return runsElem


    def add_values_to_run_xml(self, run):
        """
        This function adds the result values to the XML representation of a run.
        """
        runElem = run.xml
        for elem in list(runElem):
            runElem.remove(elem)
        self.add_column_to_xml(runElem, 'status',    run.status)
        self.add_column_to_xml(runElem, 'cputime', run.cputime)
        self.add_column_to_xml(runElem, 'walltime', run.walltime)
        self.add_column_to_xml(runElem, '@category', run.category) # hidden
        self.add_column_to_xml(runElem, '',          run.values)

        for column in run.columns:
            self.add_column_to_xml(runElem, column.title, column.value)

        # Sort child elements by hidden and title attributes
        runElem[:] = sorted(runElem, key=lambda elem : (elem.get('hidden', ''), elem.get('title')))

    def add_values_to_run_set_xml(self, runSet, cputime, walltime, energy):
        """
        This function adds the result values to the XML representation of a runSet.
        """
        self.add_column_to_xml(runSet.xml, 'cputime', cputime)
        self.add_column_to_xml(runSet.xml, 'walltime', walltime)
        energy = intel_cpu_energy.format_energy_results(energy)
        for energy_key, energy_value in energy.items():
            self.add_column_to_xml(runSet.xml, energy_key, energy_value)

    def add_column_to_xml(self, xml, title, value, prefix="", value_suffix=""):
        if value is None:
            return

        if isinstance(value, dict):
            for key, value in value.items():
                if prefix:
                    common_prefix = prefix + '_' + title
                else:
                    common_prefix = title
                self.add_column_to_xml(xml, key, value, prefix=common_prefix)
            return

        if hasattr(value, '__getitem__') and not isinstance(value, (str, bytes)):
            value = ','.join(map(str, value))

        if prefix:
            title = prefix + '_' + title
        if title[0] == '@':
            hidden = True
            title = title[1:]
        else:
            hidden = False

        if not value_suffix and not isinstance(value, (str, bytes)):
            if title.startswith('cputime') or title.startswith('walltime'):
                value_suffix = 's'
            elif title.startswith('cpuenergy'):
                value_suffix = 'J'
            elif title.startswith('blkio-'):
                value_suffix = 'B'

        value = "{}{}".format(value, value_suffix)

        if hidden:
            attributes = {"title": title, "value": value, "hidden": "true"}
        else:
            attributes = {"title": title, "value": value}
        xml.append(ET.Element("column", attributes))


    def create_output_line(self, runSet, sourcefile, status, cputime_delta, walltime_delta, host, columns, isFirstLine=False):
        """
        @param sourcefile: title of a sourcefile
        @param status: status of programm
        @param cputime_delta: time from running the programm
        @param walltime_delta: time from running the programm
        @param columns: list of columns with a title or a value
        @param isFirstLine: boolean for different output of headline and other lines
        @return: a line for the outputFile
        """

        lengthOfTime = 12
        minLengthOfColumns = 8

        outputLine = self.format_sourcefile_name(sourcefile, runSet) + \
                     status.ljust(LEN_OF_STATUS) + \
                     cputime_delta.rjust(lengthOfTime) + \
                     walltime_delta.rjust(lengthOfTime) + \
                     str(host).rjust(lengthOfTime)

        for column in columns:
            columnLength = max(minLengthOfColumns, len(column.title)) + 2

            if isFirstLine:
                value = column.title
            else:
                value = column.value

            outputLine = outputLine + str(value).rjust(columnLength)

        return outputLine


    def output_after_benchmark(self, isStoppedByInterrupt):
        stats = str(self.statistics)
        util.printOut(stats)
        self.txt_file.append(stats)

        if self.xml_file_names:

            def _find_file_relative(name):
                """
                Find a file with the given name in the same directory as this script.
                Returns a path relative to the current directory, or None.
                """
                path = os.path.join(os.path.dirname(sys.argv[0]), name)
                if not os.path.isfile(path):
                    path = os.path.join(os.path.dirname(__file__), os.path.pardir, name)
                    if not os.path.isfile(path):
                        return None

                if os.path.dirname(path) in os.environ['PATH'].split(os.pathsep):
                    # in PATH, just use command name
                    return os.path.basename(path)

                path = os.path.relpath(path)
                if path == name:
                    path = './' + path # for easier copy and paste into a shell
                return path

            tableGeneratorPath = _find_file_relative('table-generator.py') \
                              or _find_file_relative('table-generator')
            if tableGeneratorPath:
                xml_file_names = [file+".bz2" for file in self.xml_file_names] if self.compress_results else self.xml_file_names
                util.printOut("In order to get HTML and CSV tables, run\n{0} '{1}'"
                              .format(tableGeneratorPath, "' '".join(xml_file_names)))

        if isStoppedByInterrupt:
            util.printOut("\nScript was interrupted by user, some runs may not be done.\n")


    def close(self):
        """Do all necessary cleanup."""
        if self.compress_results:
            self.log_zip.close()


    def get_filename(self, runSetName, fileExtension):
        '''
        This function returns the name of the file for a run set
        with an extension ("txt", "xml").
        '''

        fileName = self.benchmark.output_base_name + ".results."

        if runSetName:
            fileName += runSetName + "."

        return fileName + fileExtension


    def format_sourcefile_name(self, fileName, runSet):
        '''
        Formats the file name of a program for printing on console.
        '''
        if fileName.startswith(runSet.common_prefix):
            fileName = fileName[len(runSet.common_prefix):]
        return fileName.ljust(runSet.max_length_of_filename + 4)


    def _write_rough_result_xml_to_file(self, xml, filename):
        """Write a rough string version of the XML (for temporary files)."""
        # Write content to temp file first
        error = xml.get('error', None)
        xml.set('error', 'incomplete') # Mark result file as incomplete
        temp_filename = filename + ".tmp"
        with open(temp_filename, 'wb') as file:
            ET.ElementTree(xml).write(file, encoding='utf-8', xml_declaration=True)
        os.rename(temp_filename, filename)
        if error is not None:
            xml.set('error', error)
        else:
            del xml.attrib['error']

    def _write_pretty_result_xml_to_file(self, xml, filename):
        """Writes a nicely formatted XML file with DOCTYPE, and compressed if necessary."""
        if self.compress_results:
            actual_filename = filename + ".bz2"
            # Use BZ2File directly or our hack for Python 3.2
            open_func = bz2.BZ2File if hasattr(bz2.BZ2File, 'writable') else util.BZ2FileHack
        else:
            # write content to temp file first to prevent loosing data
            # in existing file if writing fails
            actual_filename = filename + ".tmp"
            open_func = open

        with io.TextIOWrapper(open_func(actual_filename, 'wb'), encoding='utf-8') as file:
            rough_string = ET.tostring(xml, encoding='unicode')
            reparsed = minidom.parseString(rough_string)
            doctype = minidom.DOMImplementation().createDocumentType(
                    'result', RESULT_XML_PUBLIC_ID, RESULT_XML_SYSTEM_ID)
            reparsed.insertBefore(doctype, reparsed.documentElement)
            reparsed.writexml(file, indent="", addindent="  ", newl="\n", encoding="utf-8")

        if self.compress_results:
            # try to delete uncompressed file (would have been overwritten in no-compress-mode)
            try:
                os.remove(filename)
            except OSError:
                pass
            self.all_created_files.discard(filename)
            self.all_created_files.add(actual_filename)
        else:
            os.rename(actual_filename, filename)
            self.all_created_files.add(filename)

        return filename


class Statistics(object):

    def __init__(self):
        self.dic = collections.defaultdict(int)
        self.counter = 0
        self.score = 0
        self.max_score = 0

    def add_result(self, run):
        self.counter += 1
        self.dic[run.category] += 1
        self.dic[(run.category, result.get_result_classification(run.status))] += 1
        self.score += result.score_for_task(run.identifier, run.properties, run.category, run.status)
        #if run.properties:
        self.max_score += result.score_for_task(run.identifier, run.properties, result.CATEGORY_CORRECT, None)

    def __str__(self):
        correct = self.dic[result.CATEGORY_CORRECT]
        correct_true = self.dic[(result.CATEGORY_CORRECT, result.RESULT_CLASS_TRUE)]
        correct_false = correct - correct_true
        incorrect = self.dic[result.CATEGORY_WRONG]
        incorrect_true = self.dic[(result.CATEGORY_WRONG, result.RESULT_CLASS_TRUE)]
        incorrect_false = incorrect - incorrect_true

        width = 6
        output = ['',
                 'Statistics:' + str(self.counter).rjust(width + 9) + ' Files',
                 '  correct:          ' + str(correct).rjust(width),
                 '    correct true:   ' + str(correct_true).rjust(width),
                 '    correct false:  ' + str(correct_false).rjust(width),
                 '  incorrect:        ' + str(incorrect).rjust(width),
                 '    incorrect true: ' + str(incorrect_true).rjust(width),
                 '    incorrect false:' + str(incorrect_false).rjust(width),
                 '  unknown:          ' + str(self.dic[result.CATEGORY_UNKNOWN] + self.dic[result.CATEGORY_ERROR]).rjust(width),
                 ]
        if self.max_score:
            output.append(
                 '  Score:            ' + str(self.score).rjust(width) + ' (max: ' + str(self.max_score) + ')'
                 )
        output.append('')
        return '\n'.join(output)<|MERGE_RESOLUTION|>--- conflicted
+++ resolved
@@ -478,13 +478,9 @@
         else:
             self.all_created_files.add(run.log_file)
 
-<<<<<<< HEAD
-=======
         if os.path.isdir(run.result_files_folder):
             self.all_created_files.add(run.result_files_folder)
 
-
->>>>>>> 542e7d1f
     def output_after_run_set(self, runSet, cputime=None, walltime=None, energy={}):
         """
         The method output_after_run_set() stores the times of a run set in XML.
